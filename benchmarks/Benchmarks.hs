{-# LANGUAGE BangPatterns, CPP, ForeignFunctionInterface, MagicHash,
    UnboxedTuples #-}

module Main (main) where

import Control.Monad.ST
import Criterion.Main
import Data.Hashable
import Data.Hashable.SipHash
import Data.Int
import Foreign.ForeignPtr
import GHC.Exts
import GHC.ST (ST(..))
import Data.Word
import Foreign.C.Types (CInt(..), CSize(..))
import Foreign.Ptr
import Data.ByteString.Internal
import qualified Data.ByteString as B
import qualified Crypto.MAC.SipHash as HS

-- Benchmark English words (5 and 8), base64 encoded integers (11),
-- SHA1 hashes as hex (40), and large blobs (1 Mb).
main :: IO ()
main = do
    -- We do not actually care about the contents of these pointers.
    fp5 <- mallocForeignPtrBytes 5
    fp8 <- mallocForeignPtrBytes 8
    fp11 <- mallocForeignPtrBytes 11
    fp40 <- mallocForeignPtrBytes 40
    fp128 <- mallocForeignPtrBytes 128
    fp512 <- mallocForeignPtrBytes 512
    let !mb = 2^(20 :: Int)  -- 1 Mb
    fp1Mb <- mallocForeignPtrBytes mb

    -- We don't care about the contents of these either.
    let !ba5 = new 5
        !ba8 = new 8
        !ba11 = new 11
        !ba40 = new 40
        !ba128 = new 128
        !ba512 = new 512
        !ba1Mb = new mb

    let !bs5 = B.pack [0..4]
        !bs8 = B.pack [0..7]
        !bs11 = B.pack [0..10]
        !bs40 = B.pack [0..39]
        !bs128 = B.pack [0..127]
        !bs512 = B.pack . map fromIntegral $ [0..511::Int]
        !bs1Mb = B.pack . map fromIntegral $ [0..999999::Int]

    let k0 = 0x4a7330fae70f52e8
        k1 = 0x919ea5953a9a1ec9
        sipHash = hashByteString 2 4 k0 k1
        hsSipHash = HS.hash (HS.SipKey k0 k1)
        cSipHash (PS fp off len) =
            inlinePerformIO . withForeignPtr fp $ \ptr ->
            return $! c_siphash 2 4 k0 k1 (ptr `plusPtr` off) (fromIntegral len)
        cSipHash24 (PS fp off len) =
            inlinePerformIO . withForeignPtr fp $ \ptr ->
            return $! c_siphash24 k0 k1 (ptr `plusPtr` off) (fromIntegral len)
#if WORD_SIZE_IN_BITS == 32
        sse41SipHash (PS fp off len) =
            inlinePerformIO . withForeignPtr fp $ \ptr ->
            return $! sse41_siphash k0 k1 (ptr `plusPtr` off) (fromIntegral len)
<<<<<<< HEAD
#endif
        cSipHash8 v = c_siphash24_u8 k0 k1 (fromIntegral v)
        cSipHash16 v = c_siphash24_u16 k0 k1 (fromIntegral v)
        cSipHash32 v = c_siphash24_u32 k0 k1 (fromIntegral v)
        cSipHash64 v = c_siphash24_u64 k0 k1 (fromIntegral v)
=======
>>>>>>> 7edbecaf

    withForeignPtr fp5 $ \ p5 ->
        withForeignPtr fp8 $ \ p8 ->
        withForeignPtr fp11 $ \ p11 ->
        withForeignPtr fp40 $ \ p40 ->
        withForeignPtr fp128 $ \ p128 ->
        withForeignPtr fp512 $ \ p512 ->
        withForeignPtr fp1Mb $ \ p1Mb ->
        defaultMain
        [ bgroup "hashPtr"
          [ bench "5" $ hashPtr p5 5
          , bench "8" $ hashPtr p8 8
          , bench "11" $ hashPtr p11 11
          , bench "40" $ hashPtr p40 40
          , bench "128" $ hashPtr p128 128
          , bench "512" $ hashPtr p512 512
          , bench "2^20" $ hashPtr p1Mb mb
          ]
        , bgroup "hashByteArray"
          [ bench "5" $ whnf (hashByteArray ba5 0) 5
          , bench "8" $ whnf (hashByteArray ba8 0) 8
          , bench "11" $ whnf (hashByteArray ba11 0) 11
          , bench "40" $ whnf (hashByteArray ba40 0) 40
          , bench "128" $ whnf (hashByteArray ba128 0) 128
          , bench "512" $ whnf (hashByteArray ba512 0) 512
          , bench "2^20" $ whnf (hashByteArray ba1Mb 0) mb
          ]
        , bgroup "hash"
          [ bgroup "ByteString"
            [ bench "5" $ whnf hash bs5
            , bench "8" $ whnf hash bs8
            , bench "11" $ whnf hash bs11
            , bench "40" $ whnf hash bs40
            , bench "128" $ whnf hash bs128
            , bench "512" $ whnf hash bs512
            , bench "2^20" $ whnf hash bs1Mb
            ]
          , bench "Int8" $ whnf hash (0xef :: Int8)
          , bench "Int16" $ whnf hash (0x7eef :: Int16)
          , bench "Int32" $ whnf hash (0x7eadbeef :: Int32)
          , bench "Int" $ whnf hash (0x7eadbeefdeadbeef :: Int)
          , bench "Int64" $ whnf hash (0x7eadbeefdeadbeef :: Int64)
          ]
        , bgroup "sipHash"
          [ bench "5" $ whnf sipHash bs5
          , bench "8" $ whnf sipHash bs8
          , bench "11" $ whnf sipHash bs11
          , bench "40" $ whnf sipHash bs40
          , bench "128" $ whnf sipHash bs128
          , bench "512" $ whnf sipHash bs512
          , bench "2^20" $ whnf sipHash bs1Mb
          ]
        , bgroup "cSipHash"
          [ bench "5" $ whnf cSipHash bs5
          , bench "8" $ whnf cSipHash bs8
          , bench "11" $ whnf cSipHash bs11
          , bench "40" $ whnf cSipHash bs40
          , bench "128" $ whnf cSipHash bs128
          , bench "512" $ whnf cSipHash bs512
          , bench "2^20" $ whnf cSipHash bs1Mb
          ]
        , bgroup "cSipHash24"
          [ bench "5" $ whnf cSipHash24 bs5
          , bench "8" $ whnf cSipHash24 bs8
          , bench "11" $ whnf cSipHash24 bs11
          , bench "40" $ whnf cSipHash24 bs40
          , bench "128" $ whnf cSipHash24 bs128
          , bench "512" $ whnf cSipHash24 bs512
          , bench "2^20" $ whnf cSipHash24 bs1Mb
          ]
#if WORD_SIZE_IN_BITS == 32
        , bgroup "sse41SipHash"
          [ bench "5" $ whnf sse41SipHash bs5
          , bench "8" $ whnf sse41SipHash bs8
          , bench "11" $ whnf sse41SipHash bs11
          , bench "40" $ whnf sse41SipHash bs40
          , bench "128" $ whnf sse41SipHash bs128
          , bench "512" $ whnf sse41SipHash bs512
          , bench "2^20" $ whnf sse41SipHash bs1Mb
          ]
#endif
        , bgroup "pkgSipHash"
          [ bench "5" $ whnf hsSipHash bs5
          , bench "8" $ whnf hsSipHash bs8
          , bench "11" $ whnf hsSipHash bs11
          , bench "40" $ whnf hsSipHash bs40
          , bench "128" $ whnf hsSipHash bs128
          , bench "512" $ whnf hsSipHash bs512
          , bench "2^20" $ whnf hsSipHash bs1Mb
          ]
        , bgroup "Int"
          [ bench "id32"   $ whnf id           (0x7eadbeef :: Int32)
          , bench "id64"   $ whnf id           (0x7eadbeefdeadbeef :: Int64)
          , bench "wang32" $ whnf hash_wang_32 0xdeadbeef
          , bench "wang64" $ whnf hash_wang_64 0xdeadbeefdeadbeef
          , bench "jenkins32a" $ whnf hash_jenkins_32a 0xdeadbeef
          , bench "jenkins32b" $ whnf hash_jenkins_32b 0xdeadbeef
          ]
        ]

data ByteArray = BA { unBA :: !ByteArray# }

new :: Int -> ByteArray#
new (I# n#) = unBA (runST $ ST $ \s1 ->
    case newByteArray# n# s1 of
        (# s2, ary #) -> case unsafeFreezeByteArray# ary s2 of
            (# s3, ba #) -> (# s3, BA ba #))

foreign import ccall unsafe "hashable_siphash" c_siphash
    :: CInt -> CInt -> Word64 -> Word64 -> Ptr Word8 -> CSize -> Word64
foreign import ccall unsafe "hashable_siphash24" c_siphash24
    :: Word64 -> Word64 -> Ptr Word8 -> CSize -> Word64
<<<<<<< HEAD
foreign import ccall unsafe "hashable_siphash24_u64" c_siphash24_u64
    :: Word64 -> Word64 -> Word64 -> Word64
foreign import ccall unsafe "hashable_siphash24_u32" c_siphash24_u32
    :: Word64 -> Word64 -> Word32 -> Word64
foreign import ccall unsafe "hashable_siphash24_u16" c_siphash24_u16
    :: Word64 -> Word64 -> Word16 -> Word64
foreign import ccall unsafe "hashable_siphash24_u8" c_siphash24_u8
    :: Word64 -> Word64 -> Word8 -> Word64
#if WORD_SIZE_IN_BITS == 32
=======
>>>>>>> 7edbecaf
foreign import ccall unsafe "hashable_siphash24_sse41" sse41_siphash
    :: Word64 -> Word64 -> Ptr Word8 -> CSize -> Word64
#endif

foreign import ccall unsafe "hashable_wang_32" hash_wang_32
    :: Word32 -> Word32
foreign import ccall unsafe "hashable_wang_64" hash_wang_64
    :: Word64 -> Word64
foreign import ccall unsafe "hash_jenkins_32a" hash_jenkins_32a
    :: Word32 -> Word32
foreign import ccall unsafe "hash_jenkins_32b" hash_jenkins_32b
    :: Word32 -> Word32<|MERGE_RESOLUTION|>--- conflicted
+++ resolved
@@ -63,14 +63,7 @@
         sse41SipHash (PS fp off len) =
             inlinePerformIO . withForeignPtr fp $ \ptr ->
             return $! sse41_siphash k0 k1 (ptr `plusPtr` off) (fromIntegral len)
-<<<<<<< HEAD
 #endif
-        cSipHash8 v = c_siphash24_u8 k0 k1 (fromIntegral v)
-        cSipHash16 v = c_siphash24_u16 k0 k1 (fromIntegral v)
-        cSipHash32 v = c_siphash24_u32 k0 k1 (fromIntegral v)
-        cSipHash64 v = c_siphash24_u64 k0 k1 (fromIntegral v)
-=======
->>>>>>> 7edbecaf
 
     withForeignPtr fp5 $ \ p5 ->
         withForeignPtr fp8 $ \ p8 ->
@@ -183,18 +176,7 @@
     :: CInt -> CInt -> Word64 -> Word64 -> Ptr Word8 -> CSize -> Word64
 foreign import ccall unsafe "hashable_siphash24" c_siphash24
     :: Word64 -> Word64 -> Ptr Word8 -> CSize -> Word64
-<<<<<<< HEAD
-foreign import ccall unsafe "hashable_siphash24_u64" c_siphash24_u64
-    :: Word64 -> Word64 -> Word64 -> Word64
-foreign import ccall unsafe "hashable_siphash24_u32" c_siphash24_u32
-    :: Word64 -> Word64 -> Word32 -> Word64
-foreign import ccall unsafe "hashable_siphash24_u16" c_siphash24_u16
-    :: Word64 -> Word64 -> Word16 -> Word64
-foreign import ccall unsafe "hashable_siphash24_u8" c_siphash24_u8
-    :: Word64 -> Word64 -> Word8 -> Word64
 #if WORD_SIZE_IN_BITS == 32
-=======
->>>>>>> 7edbecaf
 foreign import ccall unsafe "hashable_siphash24_sse41" sse41_siphash
     :: Word64 -> Word64 -> Ptr Word8 -> CSize -> Word64
 #endif
